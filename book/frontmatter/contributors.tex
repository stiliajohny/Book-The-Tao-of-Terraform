% Contributors Page
\chapter*{Contributors}
\addcontentsline{toc}{chapter}{Contributors}
% Technical section with condensed spacing
\section*{Technical Reviewers}
\begin{itemize}[noitemsep]
    \item Jane Smith - Senior DevOps Engineer at TechCorp
    \item Michael Rosenfeld - Solutions Architect at RoseSecurity
\end{itemize}

% Proofreading section with condensed spacing
\section*{Proofreaders}
\begin{itemize}[noitemsep]
    % \item EXAMPLE NAME - EXAMPLE TITLE - Github Username
    \item John Stilia - Devops Engineer - stiliajohny
<<<<<<< HEAD
    \item Michael Rosenfeld - Solutions Architect at RoseSecurity - rosesecurity
=======
    \item Veronika Priesner - Cloud Architect - nika-pr

>>>>>>> fbd67e49
\end{itemize}

% Content section with condensed spacing
\section*{Content Contributors}
\begin{itemize}[noitemsep]
    % \item EXAMPLE NAME - EXAMPLE TITLE - Github Username
    \item John Stilia - Devops Engineer - stiliajohny
\end{itemize}

% Condensed thank you note
\vspace{0.5cm}
\begin{center}
\small\emph{Thank you to all contributors for their valuable input and contributions.}
\end{center}

\clearpage<|MERGE_RESOLUTION|>--- conflicted
+++ resolved
@@ -13,12 +13,9 @@
 \begin{itemize}[noitemsep]
     % \item EXAMPLE NAME - EXAMPLE TITLE - Github Username
     \item John Stilia - Devops Engineer - stiliajohny
-<<<<<<< HEAD
     \item Michael Rosenfeld - Solutions Architect at RoseSecurity - rosesecurity
-=======
     \item Veronika Priesner - Cloud Architect - nika-pr
-
->>>>>>> fbd67e49
+    
 \end{itemize}
 
 % Content section with condensed spacing
